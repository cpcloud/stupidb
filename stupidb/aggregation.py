import abc
import bisect
import itertools
import typing
from operator import itemgetter
from typing import (
    Any,
    Callable,
    Dict,
    Generic,
    Hashable,
    Iterable,
    Iterator,
    List,
    Optional,
    Sequence,
    Tuple,
    Type,
    Union,
)

<<<<<<< HEAD
import attr
import toolz

=======
from stupidb.protocols import AdditiveWithInverse
>>>>>>> 14a41af5
from stupidb.row import Row
from stupidb.typehints import (
    R1,
    R2,
    Following,
    Input1,
    Input2,
    OrderBy,
    Output,
    PartitionBy,
    Preceding,
    R,
)


class UnaryAggregate(Generic[Input1, Output], metaclass=abc.ABCMeta):
    __slots__ = ("count",)

    def __init__(self) -> None:
        self.count = 0

    @abc.abstractmethod
    def step(self, input1: Optional[Input1]) -> None:
        ...

    @abc.abstractmethod
    def finalize(self) -> Optional[Output]:
        ...


class BinaryAggregate(Generic[Input1, Input2, Output], metaclass=abc.ABCMeta):
    __slots__ = ("count",)

    def __init__(self) -> None:
        self.count = 0

    @abc.abstractmethod
    def step(self, input1: Optional[Input1], input2: Optional[Input2]) -> None:
        ...

    @abc.abstractmethod
    def finalize(self) -> Optional[Output]:
        ...


Aggregate = Union[UnaryAggregate, BinaryAggregate]


<<<<<<< HEAD
@attr.s(frozen=True, slots=True)
=======
BeginEnd = Tuple[int, int]


>>>>>>> 14a41af5
class FrameClause(abc.ABC):
    order_by = attr.ib(converter=list, type=Iterable[OrderBy])
    partition_by = attr.ib(converter=list, type=Iterable[PartitionBy])
    preceding = attr.ib(type=Preceding)
    following = attr.ib(type=Following)

    @abc.abstractmethod
    def compute_window_frame(
        self,
        possible_peers: Sequence[Row],
        partition_id: int,
<<<<<<< HEAD
        order_by_columns: Sequence[str],
    ) -> Tuple[int, int]:
=======
        order_by_columns: List[str],
    ) -> BeginEnd:
>>>>>>> 14a41af5
        ...


@attr.s(frozen=True, slots=True)
class RowsMode(FrameClause):
    def compute_window_frame(
        self,
        possible_peers: Sequence[Row],
        partition_id: int,
<<<<<<< HEAD
        order_by_columns: Sequence[str],
    ) -> Tuple[int, int]:
=======
        order_by_columns: List[str],
    ) -> BeginEnd:
>>>>>>> 14a41af5
        current_row = possible_peers[partition_id]
        npeers = len(possible_peers)
        preceding = self.preceding
        if preceding is not None:
            start = max(
                partition_id - typing.cast(int, preceding(current_row)), 0
            )
        else:
            start = 0

        following = self.following
        if following is not None:
            # because of zero-based indexing we must add one to `stop` to make
            # sure the current row is included
            stop = min(
                partition_id + typing.cast(int, following(current_row)) + 1,
                npeers,
            )
        else:
            stop = npeers
        return start, stop


@attr.s(frozen=True, slots=True)
class RangeMode(FrameClause):
    def find_partition_begin(
        self,
<<<<<<< HEAD
        possible_peers: Sequence[Row],
        partition_id: int,
        order_by_column: str,
    ) -> int:
        preceding = self.preceding
        assert preceding is not None, "preceding is None"

        current_row = possible_peers[partition_id]
        last_peer = partition_id + 1  # include the current row
        peers = possible_peers[:last_peer]
        delta_preceding = preceding(current_row)
        current_row_order_by_value = current_row[order_by_column]
        return toolz.first(
            index
            for index, order_by_value in enumerate(
                map(itemgetter(order_by_column), peers)
            )
            if current_row_order_by_value - order_by_value <= delta_preceding
        )

    def find_partition_end(
        self,
        possible_peers: Sequence[Row],
        partition_id: int,
        order_by_column: str,
    ) -> int:
        following = self.following
        assert following is not None, "following is None"

        current_row = possible_peers[partition_id]
        delta_following = following(current_row)
        current_row_order_by_value = current_row[order_by_column]
        npeers = len(possible_peers)
        indexes = range(npeers - 1, partition_id - 1, -1)
        return toolz.first(
            # add one to make sure we include the current row
            index + 1
            for index, peer in zip(
                indexes, map(possible_peers.__getitem__, indexes)
            )
            if peer[order_by_column] - current_row_order_by_value
            <= delta_following
        )
=======
        current_row: Row,
        current_row_order_by_value: AdditiveWithInverse,
        order_by_values: List[AdditiveWithInverse],
    ) -> int:
        preceding = self.preceding
        assert preceding is not None
        delta_preceding = preceding(current_row)
        value_to_find = current_row_order_by_value - delta_preceding
        bisected_index = bisect.bisect_left(order_by_values, value_to_find)
        return bisected_index

    def find_partition_end(
        self,
        current_row: Row,
        current_row_order_by_value: AdditiveWithInverse,
        order_by_values: List[AdditiveWithInverse],
    ) -> int:
        following = self.following
        assert following is not None
        delta_following = following(current_row)
        value_to_find = current_row_order_by_value + delta_following
        bisected_index = bisect.bisect_right(order_by_values, value_to_find)
        return bisected_index
>>>>>>> 14a41af5

    def compute_window_frame(
        self,
        possible_peers: Sequence[Row],
        partition_id: int,
<<<<<<< HEAD
        order_by_columns: Sequence[str],
    ) -> Tuple[int, int]:
=======
        order_by_columns: List[str],
    ) -> BeginEnd:
>>>>>>> 14a41af5
        ncolumns = len(order_by_columns)
        if ncolumns != 1:
            raise ValueError(
                "Must have exactly one order by column to use range mode. "
                f"Got {ncolumns:d}."
            )
        npeers = len(possible_peers)
        preceding = self.preceding
        order_by_column, = order_by_columns
        order_by_values = [peer[order_by_column] for peer in possible_peers]
        current_row = possible_peers[partition_id]
        current_row_order_by_value = current_row[order_by_column]

        if preceding is not None:
            start = max(
                0,
                self.find_partition_begin(
                    current_row, current_row_order_by_value, order_by_values
                ),
            )
        else:
            start = 0

        following = self.following
        if following is not None:
            stop = min(
                npeers,
                self.find_partition_end(
                    current_row, current_row_order_by_value, order_by_values
                ),
            )
        else:
            stop = npeers
        return start, stop


@attr.s(frozen=True, slots=True)
class Window:
    @staticmethod
    def rows(
        order_by: Iterable[OrderBy] = (),
        partition_by: Iterable[PartitionBy] = (),
        preceding: Optional[Preceding] = None,
        following: Optional[Following] = None,
    ) -> FrameClause:
        return RowsMode(order_by, partition_by, preceding, following)

    @staticmethod
    def range(
        order_by: Iterable[OrderBy] = (),
        partition_by: Iterable[PartitionBy] = (),
        preceding: Optional[Preceding] = None,
        following: Optional[Following] = None,
    ) -> FrameClause:
        return RangeMode(order_by, partition_by, preceding, following)


Getter = Callable[[Row], Any]


<<<<<<< HEAD
@attr.s(frozen=True, slots=True)
class AbstractAggregateSpecification:
    aggregate = attr.ib(type=Type[Aggregate])
    getters = attr.ib(type=Tuple[Getter, ...])


@attr.s(frozen=True, slots=True)
class AggregateSpecification(AbstractAggregateSpecification):
    pass


=======
class AggregateSpecification:
    def __init__(self, aggregate: Type[Aggregate], *getters: Getter) -> None:
        self.aggregate = aggregate
        self.getters = getters


>>>>>>> 14a41af5
def compute_partition_key(
    row: Row, partition_by: Iterable[PartitionBy]
) -> Tuple[Hashable, ...]:
    return tuple(partition_func(row) for partition_func in partition_by)


<<<<<<< HEAD
@attr.s(frozen=True, slots=True)
class WindowAggregateSpecification(AbstractAggregateSpecification):
    frame_clause = attr.ib(type=FrameClause)
=======
class WindowAggregateSpecification(AggregateSpecification):
    def __init__(
        self,
        frame_clause: FrameClause,
        aggregate: Type[Aggregate],
        *getters: Getter,
    ) -> None:
        super().__init__(aggregate, *getters)
        self.frame_clause = frame_clause
>>>>>>> 14a41af5

    def compute(self, rows: Iterable[Row]) -> Iterator[Any]:
        """Aggregate `rows` over a window."""
        frame_clause = self.frame_clause
        partition_by = frame_clause.partition_by
        order_by = frame_clause.order_by

        # A mapping from each row's partition key to a list of rows.
        partitions: Dict[Tuple[Hashable, ...], List[Row]] = {}

        order_by_columns = [f"_order_by_{i:d}" for i in range(len(order_by))]

        # Add computed order by columns that are used when evaluating window
        # functions in range mode
        # TODO: check that if in range mode we only have single order by
        rows_with_computed_order_by_columns = (
            row.merge(
                dict(
                    zip(
                        order_by_columns,
                        (order_func(row) for order_func in order_by),
                    )
                )
            )
            for row in rows
        )
        # We use one iterator for partitioning and one for computing the frame
        # given a partition and a row.
        #
        # Alternatively we could reuse the rows that are in memory in the
        # partitions, but they aren't going to be in the order of the original
        # relation's rows.
        #
        # This leads to incorrect results when an aggregation is used
        # downstream.
        #
        # We could unsort them (by storing their original index) to address
        # this, but it's less code this way and therefore maximally stupider.
        rows_for_partition, rows_for_frame_computation = itertools.tee(
            rows_with_computed_order_by_columns
        )

        # partition
        for i, row in enumerate(rows_for_partition):
            partition_key = compute_partition_key(row, partition_by)
            partitions.setdefault(partition_key, []).append(row)

        # sort
        for partition_key in partitions.keys():
            partitions[partition_key].sort(
                key=lambda row: tuple(map(row.__getitem__, order_by_columns))
            )

        for row in rows_for_frame_computation:
            # compute the partition the row is in
            partition_key = compute_partition_key(row, partition_by)

            # the maximal set of rows that could be in the current row's peer
            # set
            possible_peers = partitions[partition_key]

            # Compute the index of the row in the partition. This value is the
            # value that all peers (using preceding and following if they are
            # not None) are computed relative to.
            #
            # Stupidly, this is a linear search for a matching row and assumes
            # that there are no duplicate rows in `possible_peers`.
            partition_id = possible_peers.index(row)

            # Compute the window frame, which is a subset of `possible_peers`.
            start, stop = frame_clause.compute_window_frame(
                possible_peers, partition_id, order_by_columns
            )

            # Aggregate over the rows in the frame.
            agg = self.aggregate()
            for i in range(start, stop):
                peer = possible_peers[i]
                args = [getter(peer) for getter in self.getters]
                agg.step(*args)
            result = agg.finalize()
            yield result


class Count(UnaryAggregate[Input1, int]):
    __slots__ = ()

    def step(self, input1: Optional[Input1]) -> None:
        if input1 is not None:
            self.count += 1

    def finalize(self) -> Optional[int]:
        return self.count


class Sum(UnaryAggregate[R1, R2]):
    __slots__ = ("total",)

    def __init__(self) -> None:
        super().__init__()
        self.total = typing.cast(R2, 0)

    def step(self, input1: Optional[R1]) -> None:
        if input1 is not None:
            self.total += input1
            self.count += 1

    def finalize(self) -> Optional[R2]:
        return self.total if self.count else None


class Total(Sum[R1, R2]):
    __slots__ = ()

    def finalize(self) -> Optional[R2]:
        return self.total if self.count else typing.cast(R2, 0)


class Mean(Sum[R1, R2]):
    __slots__ = ()

    def finalize(self) -> Optional[R2]:
        count = self.count
        return self.total / count if count > 0 else None


class Covariance(BinaryAggregate[R, R, float]):
    __slots__ = "meanx", "meany", "cov", "ddof"

    def __init__(self, *, ddof: int) -> None:
        super().__init__()
        self.meanx = 0.0
        self.meany = 0.0
        self.cov = 0.0
        self.ddof = ddof

    def step(self, x: Optional[R], y: Optional[R]) -> None:
        if x is not None and y is not None:
            self.count += 1
            count = self.count
            delta_x = x - self.meanx
            self.meanx += delta_x + count
            self.meany += (y - self.meany) / count
            self.cov += delta_x * (y - self.meany)

    def finalize(self) -> Optional[float]:
        denom = self.count - self.ddof
        return self.cov / denom if denom > 0 else None


class SampleCovariance(Covariance):
    __slots__ = ()

    def __init__(self) -> None:
        super().__init__(ddof=1)


class PopulationCovariance(Covariance):
    __slots__ = ()

    def __init__(self) -> None:
        super().__init__(ddof=0)<|MERGE_RESOLUTION|>--- conflicted
+++ resolved
@@ -2,10 +2,10 @@
 import bisect
 import itertools
 import typing
-from operator import itemgetter
 from typing import (
     Any,
     Callable,
+    Collection,
     Dict,
     Generic,
     Hashable,
@@ -19,13 +19,9 @@
     Union,
 )
 
-<<<<<<< HEAD
 import attr
-import toolz
-
-=======
+
 from stupidb.protocols import AdditiveWithInverse
->>>>>>> 14a41af5
 from stupidb.row import Row
 from stupidb.typehints import (
     R1,
@@ -72,17 +68,12 @@
 
 
 Aggregate = Union[UnaryAggregate, BinaryAggregate]
-
-
-<<<<<<< HEAD
-@attr.s(frozen=True, slots=True)
-=======
 BeginEnd = Tuple[int, int]
 
 
->>>>>>> 14a41af5
+@attr.s(frozen=True, slots=True)
 class FrameClause(abc.ABC):
-    order_by = attr.ib(converter=list, type=Iterable[OrderBy])
+    order_by = attr.ib(converter=list, type=Collection[OrderBy])
     partition_by = attr.ib(converter=list, type=Iterable[PartitionBy])
     preceding = attr.ib(type=Preceding)
     following = attr.ib(type=Following)
@@ -92,13 +83,8 @@
         self,
         possible_peers: Sequence[Row],
         partition_id: int,
-<<<<<<< HEAD
-        order_by_columns: Sequence[str],
-    ) -> Tuple[int, int]:
-=======
         order_by_columns: List[str],
     ) -> BeginEnd:
->>>>>>> 14a41af5
         ...
 
 
@@ -108,13 +94,8 @@
         self,
         possible_peers: Sequence[Row],
         partition_id: int,
-<<<<<<< HEAD
-        order_by_columns: Sequence[str],
-    ) -> Tuple[int, int]:
-=======
         order_by_columns: List[str],
     ) -> BeginEnd:
->>>>>>> 14a41af5
         current_row = possible_peers[partition_id]
         npeers = len(possible_peers)
         preceding = self.preceding
@@ -142,51 +123,6 @@
 class RangeMode(FrameClause):
     def find_partition_begin(
         self,
-<<<<<<< HEAD
-        possible_peers: Sequence[Row],
-        partition_id: int,
-        order_by_column: str,
-    ) -> int:
-        preceding = self.preceding
-        assert preceding is not None, "preceding is None"
-
-        current_row = possible_peers[partition_id]
-        last_peer = partition_id + 1  # include the current row
-        peers = possible_peers[:last_peer]
-        delta_preceding = preceding(current_row)
-        current_row_order_by_value = current_row[order_by_column]
-        return toolz.first(
-            index
-            for index, order_by_value in enumerate(
-                map(itemgetter(order_by_column), peers)
-            )
-            if current_row_order_by_value - order_by_value <= delta_preceding
-        )
-
-    def find_partition_end(
-        self,
-        possible_peers: Sequence[Row],
-        partition_id: int,
-        order_by_column: str,
-    ) -> int:
-        following = self.following
-        assert following is not None, "following is None"
-
-        current_row = possible_peers[partition_id]
-        delta_following = following(current_row)
-        current_row_order_by_value = current_row[order_by_column]
-        npeers = len(possible_peers)
-        indexes = range(npeers - 1, partition_id - 1, -1)
-        return toolz.first(
-            # add one to make sure we include the current row
-            index + 1
-            for index, peer in zip(
-                indexes, map(possible_peers.__getitem__, indexes)
-            )
-            if peer[order_by_column] - current_row_order_by_value
-            <= delta_following
-        )
-=======
         current_row: Row,
         current_row_order_by_value: AdditiveWithInverse,
         order_by_values: List[AdditiveWithInverse],
@@ -210,19 +146,13 @@
         value_to_find = current_row_order_by_value + delta_following
         bisected_index = bisect.bisect_right(order_by_values, value_to_find)
         return bisected_index
->>>>>>> 14a41af5
 
     def compute_window_frame(
         self,
         possible_peers: Sequence[Row],
         partition_id: int,
-<<<<<<< HEAD
-        order_by_columns: Sequence[str],
-    ) -> Tuple[int, int]:
-=======
         order_by_columns: List[str],
     ) -> BeginEnd:
->>>>>>> 14a41af5
         ncolumns = len(order_by_columns)
         if ncolumns != 1:
             raise ValueError(
@@ -283,47 +213,20 @@
 Getter = Callable[[Row], Any]
 
 
-<<<<<<< HEAD
-@attr.s(frozen=True, slots=True)
-class AbstractAggregateSpecification:
+class AggregateSpecification:
     aggregate = attr.ib(type=Type[Aggregate])
     getters = attr.ib(type=Tuple[Getter, ...])
 
 
-@attr.s(frozen=True, slots=True)
-class AggregateSpecification(AbstractAggregateSpecification):
-    pass
-
-
-=======
-class AggregateSpecification:
-    def __init__(self, aggregate: Type[Aggregate], *getters: Getter) -> None:
-        self.aggregate = aggregate
-        self.getters = getters
-
-
->>>>>>> 14a41af5
 def compute_partition_key(
     row: Row, partition_by: Iterable[PartitionBy]
 ) -> Tuple[Hashable, ...]:
     return tuple(partition_func(row) for partition_func in partition_by)
 
 
-<<<<<<< HEAD
-@attr.s(frozen=True, slots=True)
-class WindowAggregateSpecification(AbstractAggregateSpecification):
+@attr.s(frozen=True, slots=True)
+class WindowAggregateSpecification(AggregateSpecification):
     frame_clause = attr.ib(type=FrameClause)
-=======
-class WindowAggregateSpecification(AggregateSpecification):
-    def __init__(
-        self,
-        frame_clause: FrameClause,
-        aggregate: Type[Aggregate],
-        *getters: Getter,
-    ) -> None:
-        super().__init__(aggregate, *getters)
-        self.frame_clause = frame_clause
->>>>>>> 14a41af5
 
     def compute(self, rows: Iterable[Row]) -> Iterator[Any]:
         """Aggregate `rows` over a window."""
