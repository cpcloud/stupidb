# -*- coding: utf-8 -*-

"""StupiDB. The stupidest database.

This is project designed to illustate the concepts that underly a typical
relational database implementation, starting at naive execution of table-stakes
features up to rule-based query optimization.

Please do not use this for any other reason than learning. There are no
guarantees here except that there will be bugs.

Features
--------
* Projection
* Selection
* Cross, Inner, Left, and Right joins
* Group by
* Custom aggregations are the same as built-ins
* Window functions including support for both range and rows
* Iterator model where naively possible
* Disregards the latest buzzwords
* Scales down

Requirements
------------
* All implementations must be as naive as possible
* Unless an optimization is ridiculously trivial, don't implement it

"""

import abc
import collections
import functools
import itertools
import operator
from operator import methodcaller
<<<<<<< HEAD
from typing import (
    Any,
    FrozenSet,
    Iterable,
    Iterator,
    Mapping,
    NoReturn,
    Set,
    Tuple,
)
=======
from typing import Any, FrozenSet, Iterable, Iterator, Mapping, Set, Tuple
>>>>>>> 14a41af5
from typing import Union as Union_

import toolz as toolz

from stupidb.aggregation import (
    Aggregate,
    AggregateSpecification,
    WindowAggregateSpecification,
)
from stupidb.row import JoinedRow, Row
from stupidb.typehints import (
    OrderBy,
    PartitionBy,
    PartitionKey,
    Predicate,
    Projector,
)


class Partitionable(abc.ABC):
    def __init__(self, rows: Iterable[Row]) -> None:
        self.rows = rows

    def partition_key(self, row: Row) -> PartitionKey:
        return ()

    def __iter__(self) -> Iterator[Row]:
        return iter(self.rows)

    @classmethod
    def from_iterable(
        cls, iterable: Iterable[Mapping[str, Any]]
    ) -> "Partitionable":
        return cls(
            Row.from_mapping(row, _id=i) for i, row in enumerate(iterable)
        )


class Relation(Partitionable):
    """A relation."""

    def __init__(self, child: Partitionable) -> None:
        self.child = child

    def __iter__(self) -> Iterator[Row]:
        for id, row in enumerate(filter(None, self.child)):
            yield row.renew_id(id)


FullProjector = Union_[Projector, WindowAggregateSpecification]


class Projection(Relation):
    def __init__(
        self, child: Relation, projections: Mapping[str, FullProjector]
    ) -> None:
        super().__init__(child)
        self.aggregations: Mapping[str, WindowAggregateSpecification] = {
            aggname: aggspec
            for aggname, aggspec in projections.items()
            if isinstance(aggspec, WindowAggregateSpecification)
        }
        self.projections: Mapping[str, Projector] = {
            name: projector
            for name, projector in projections.items()
            if callable(projector)
        }

    def __iter__(self) -> Iterator[Row]:
        aggregations = self.aggregations
        # we need a row iterator for every aggregation to be fully generic
        # since they potentially share no structure
        #
        # one child iter for *all* projections
        # one child iter for *each* window aggregation
        child, *rowterators = itertools.tee(self.child, len(aggregations) + 1)
        aggnames = aggregations.keys()
        aggvalues = aggregations.values()

        # The .compute method returns an iterator of aggregation results
        # Each element of the iterator is the result of a single column in a
        # single row of the corresponding window function
        aggrows = (
            dict(zip(aggnames, aggrow))
            for aggrow in zip(
                *map(
                    WindowAggregateSpecification.compute,
                    aggvalues,
                    rowterators,
                )
            )
        )

        projections = self.projections
        projnames = projections.keys()
        projrows = (
            dict(zip(projnames, (proj(row) for proj in projections.values())))
            for row in child
        )

        # Use zip_longest here, because either of aggrows or projrows can be
        # empty
        for i, (aggrow, projrow) in enumerate(
            itertools.zip_longest(aggrows, projrows, fillvalue={})
        ):
            yield Row(toolz.merge(projrow, aggrow), _id=i)


class Mutate(Projection):
    def __iter__(self) -> Iterator[Row]:
        # reasign self.child here to avoid clobbering its iteration
        # we need to use it twice: once for the computed columns (self.child)
        # used during the iteration of super().__iter__() and once for the
        # original relation (child)
        child, self.child = itertools.tee(self.child)
        for i, row in enumerate(map(toolz.merge, child, super().__iter__())):
            yield Row.from_mapping(row, _id=i)


Aggregations = Mapping[str, AggregateSpecification]
WindowAggregations = Mapping[str, WindowAggregateSpecification]


class Aggregation(Relation):
    def __init__(self, child: Relation, aggregations: Aggregations) -> None:
        super().__init__(child)
        self.aggregations = aggregations

    def __iter__(self) -> Iterator[Row]:
        aggregations = self.aggregations

        # initialize aggregates
        grouped_aggs: Mapping[
            PartitionKey, Mapping[str, Aggregate]
        ] = collections.defaultdict(
            lambda: {
                name: aggspec.aggregate()
                for name, aggspec in aggregations.items()
            }
        )
        child = self.child
        for row in child:
            key = child.partition_key(row)
            aggs = grouped_aggs[key]
            for name, agg in aggs.items():
                inputs = [getter(row) for getter in aggregations[name].getters]
                agg.step(*inputs)

        for id, (grouping_key, aggs) in enumerate(grouped_aggs.items()):
            finalized_aggregations = {
                name: agg.finalize() for name, agg in aggs.items()
            }
            data = toolz.merge(dict(grouping_key), finalized_aggregations)
            yield Row(data, _id=id)


class Selection(Relation):
    def __init__(self, child: Relation, predicate: Predicate) -> None:
        super().__init__(child)
        self.predicate = predicate

    def __iter__(self) -> Iterator[Row]:
        for id, row in enumerate(filter(self.predicate, self.child)):
            yield row.renew_id(id)


class GroupBy(Relation):
    def __init__(
        self, child: Relation, group_by: Mapping[str, PartitionBy]
    ) -> None:
        super().__init__(child)
        self.group_by = group_by

    def partition_key(self, row: Row) -> PartitionKey:
        return tuple(
            (name, keyfunc(row)) for name, keyfunc in self.group_by.items()
        )


class SortBy(Relation):
    def __init__(self, child: Relation, order_by: Tuple[OrderBy, ...]) -> None:
        super().__init__(child)
        self.order_by = order_by

    def __iter__(self) -> Iterator[Row]:
        yield from sorted(
            self.child,
            key=lambda row: tuple(
                order_func(row) for order_func in self.order_by
            ),
        )


class Join(Relation):
    def __init__(
        self, left: Relation, right: Relation, predicate: Predicate
    ) -> None:
        self.left, left_ = itertools.tee(left)
        self.right, right_ = itertools.tee(right)
        super().__init__(
            Partitionable(
                (
                    JoinedRow(l, r, _id=i)
                    for i, (l, r) in enumerate(
                        itertools.product(left_, right_)
                    )
                )
            )
        )
        self.predicate = predicate

    def __iter__(self) -> Iterator[Row]:
        return filter(self.predicate, self.child)

    @classmethod
    def from_iterable(cls, *args, **kwargs) -> NoReturn:
        raise TypeError(f"from_iterable not supported for {cls.__name__} type")


class CrossJoin(Join):
    def __init__(self, left: Relation, right: Relation) -> None:
        super().__init__(left, right, lambda row: True)


class InnerJoin(Join):
    pass


class AsymmetricJoin(Join):
    @property
    @abc.abstractmethod
    def match_provider(self):
        ...

    @abc.abstractmethod
    def mismatch_keys(self, row: Row) -> Set[str]:
        ...

    def __iter__(self) -> Iterator[Row]:
        matches: Set[Row] = set()
        k = 0
        for row in filter(self.predicate, self.child):
            matches.add(self.match_provider(row))
            yield row.renew_id(k)
            k += 1
        else:
            keys = self.mismatch_keys(row)

        non_matching_rows = (
            row for row in self.match_provider(self) if row not in matches
        )
        for i, row in enumerate(non_matching_rows, start=k):
            yield JoinedRow(row, dict.fromkeys(keys), _id=i)


class LeftJoin(AsymmetricJoin):
    @property
    def match_provider(self):
        return operator.attrgetter("left")

    def mismatch_keys(self, row: Row) -> Set[str]:
        return row.right.keys()


class RightJoin(AsymmetricJoin):
    @property
    def match_provider(self):
        return operator.attrgetter("right")

    def mismatch_keys(self, row: Row) -> Set[str]:
        return row.left.keys()


items = methodcaller("items")


class SetOperation(Relation):
    def __init__(self, left: Relation, right: Relation) -> None:
        self.left = left
        self.right = right


class Union(SetOperation):
    def __iter__(self) -> Iterator[Row]:
        return toolz.unique(
            toolz.concatv(self.left, self.right),
            key=toolz.compose(frozenset, items),
        )


SetOperand = FrozenSet[Tuple[Tuple[str, Any], ...]]


class InefficientSetOperation(SetOperation):
    def __iter__(self) -> Iterator[Row]:
        itemize = toolz.compose(frozenset, functools.partial(map, items))
        return (
            Row.from_mapping(dict(row), _id=id)
            for id, row in enumerate(
                self.binary_operation(itemize(self.left), itemize(self.right))
            )
        )

    @abc.abstractmethod
    def binary_operation(
        self, left: SetOperand, right: SetOperand
    ) -> SetOperand:
        ...


class Intersection(InefficientSetOperation):
    def binary_operation(
        self, left: SetOperand, right: SetOperand
    ) -> SetOperand:
        return left & right


class Difference(InefficientSetOperation):
    def binary_operation(
        self, left: SetOperand, right: SetOperand
    ) -> SetOperand:
        return left - right<|MERGE_RESOLUTION|>--- conflicted
+++ resolved
@@ -34,20 +34,7 @@
 import itertools
 import operator
 from operator import methodcaller
-<<<<<<< HEAD
-from typing import (
-    Any,
-    FrozenSet,
-    Iterable,
-    Iterator,
-    Mapping,
-    NoReturn,
-    Set,
-    Tuple,
-)
-=======
 from typing import Any, FrozenSet, Iterable, Iterator, Mapping, Set, Tuple
->>>>>>> 14a41af5
 from typing import Union as Union_
 
 import toolz as toolz
